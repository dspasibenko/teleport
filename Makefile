# Make targets:
#
#  all    : builds all binaries in development mode, without web assets (default)
#  full   : builds all binaries for PRODUCTION use
#  release: prepares a release tarball
#  clean  : removes all buld artifacts
#  test   : runs tests

# To update the Teleport version, update VERSION variable:
# Naming convention:
#	for stable releases we use "1.0.0" format
#   for pre-releases, we use   "1.0.0-beta.2" format
<<<<<<< HEAD
VERSION=2.4.0-alpha.2
=======
VERSION=2.3.0
>>>>>>> 481ef940

# These are standard autotools variables, don't change them please
BUILDDIR ?= build
BINDIR ?= /usr/local/bin
DATADIR ?= /usr/local/share/teleport
ADDFLAGS ?=
PWD ?= `pwd`
TELEPORT_DEBUG ?= no
GITTAG=v$(VERSION)
BUILDFLAGS ?= $(ADDFLAGS) -ldflags '-w -s'

ARCH=`go env GOOS`-`go env GOARCH`
RELEASE=teleport-$(GITTAG)-$(ARCH)-bin
BINARIES=$(BUILDDIR)/tsh $(BUILDDIR)/teleport $(BUILDDIR)/tctl

VERSRC = version.go gitref.go
LIBS = $(shell find lib -type f -name '*.go') *.go
TCTLSRC = $(shell find tool/tctl -type f -name '*.go')
TELEPORTSRC = $(shell find tool/teleport -type f -name '*.go')
TSHSRC = $(shell find tool/tsh -type f -name '*.go')

#
# 'make all' builds all 3 executables and plaaces them in a current directory
# 
# IMPORTANT: the binaries will not contain the web UI assets and `teleport`
#            won't start without setting the environment variable DEBUG=1
#            This is the default build target for convenience of working on
#            a web UI.
.PHONY: all
all: $(VERSRC)
	go install $(BUILDFLAGS) ./lib/...
	$(MAKE) -s -j 4 $(BINARIES)

$(BUILDDIR)/tctl: $(LIBS) $(TCTLSRC)
	go build -o $(BUILDDIR)/tctl -i $(BUILDFLAGS) ./tool/tctl

$(BUILDDIR)/teleport: $(LIBS) $(TELEPORTSRC)
	go build -o $(BUILDDIR)/teleport -i $(BUILDFLAGS) ./tool/teleport

$(BUILDDIR)/tsh: $(LIBS) $(TSHSRC)
	go build -o $(BUILDDIR)/tsh -i $(BUILDFLAGS) ./tool/tsh

#
# make full - builds the binary with the built-in web assets and places it 
#     into $(BUILDDIR)
#
.PHONY:full
full: all $(BUILDDIR)/webassets.zip
	cat $(BUILDDIR)/webassets.zip >> $(BUILDDIR)/teleport
	rm -fr $(BUILDDIR)/webassets.zip
	zip -q -A $(BUILDDIR)/teleport


.PHONY: clean
clean:
	rm -rf $(BUILDDIR)
	rm -rf teleport
	rm -rf *.gz
	rm -f gitref.go
	rm -rf `go env GOPATH`/pkg/`go env GOHOSTOS`_`go env GOARCH`/github.com/gravitational/teleport*
	@if [ -f e/Makefile ]; then $(MAKE) -C e clean; fi

#
# make release - produces a binary release tarball 
#	
.PHONY: 
export
release: clean full
	mkdir teleport
	cp -rf $(BUILDDIR)/* \
		examples \
		build.assets/install\
		README.md \
		CHANGELOG.md \
		teleport/
	echo $(GITTAG) > teleport/VERSION
	tar -czf $(RELEASE).tar.gz teleport
	rm -rf teleport
	@echo "\nCREATED: $(RELEASE).tar.gz"
	if [ -f e/Makefile ]; then $(MAKE) -C e release; fi

#
# Builds docs using containerized mkdocs
#
.PHONY:docs
docs:
	$(MAKE) -C build.assets docs

#
# Runs the documentation site inside a container on localhost with live updates
# Convenient for editing documentation.
#
.PHONY:run-docs
run-docs:
	$(MAKE) -C build.assets run-docs

#
# tests everything: called by Jenkins
#
.PHONY: test
test: FLAGS ?=
test: $(VERSRC)
	go test -v ./tool/tsh/... \
			   ./lib/... \
			   ./tool/teleport... $(FLAGS) $(ADDFLAGS)
	go vet ./tool/... ./lib/...

#
# integration tests. need a TTY to work and not compatible with a race detector
#
.PHONY: integration
integration: 
	go test -v ./integration/...

# This rule triggers re-generation of version.go and gitref.go if Makefile changes
$(VERSRC): Makefile
	VERSION=$(VERSION) $(MAKE) -f version.mk setver

# make tag - prints a tag to use with git for the current version
# 	To put a new release on Github:
# 		- bump VERSION variable
# 		- run make setver
# 		- commit changes to git
# 		- build binaries with 'make release'
# 		- run `make tag` and use its output to 'git tag' and 'git push --tags'
.PHONY: tag
tag:
	@echo "Run this:\n> git tag $(GITTAG)\n> git push --tags"


# build/webassets.zip archive contains the web assets (UI) which gets
# appended to teleport binary
$(BUILDDIR)/webassets.zip:
	cd web/dist ; zip -qr ../../$(BUILDDIR)/webassets.zip .

.PHONY: test-package
test-package: remove-temp-files
	go test -v -test.parallel=0 ./$(p)

.PHONY: test-grep-package
test-grep-package: remove-temp-files
	go test -v ./$(p) -check.f=$(e)

.PHONY: test-dynamo
test-dynamo:
	go test -v ./lib/... -tags dynamodb

.PHONY: cover-package
cover-package: remove-temp-files
	go test -v ./$(p)  -coverprofile=/tmp/coverage.out
	go tool cover -html=/tmp/coverage.out

.PHONY: profile
profile:
	go tool pprof http://localhost:6060/debug/pprof/profile

.PHONY: sloccount
sloccount:
	find . -path ./vendor -prune -o -name "*.go" -print0 | xargs -0 wc -l

.PHONY: remove-temp-files
remove-temp-files:
	find . -name flymake_* -delete

# Dockerized build: usefule for making Linux releases on OSX
.PHONY:docker
docker:
	make -C build.assets

# Interactively enters a Docker container (which you can build and run Teleport inside of)
.PHONY:enter
enter:
	make -C build.assets enter

PROTOC_VER ?= 3.0.0
GOGO_PROTO_TAG ?= v0.3
GRPC_GATEWAY_TAG ?= v1.1.0
PLATFORM := linux-x86_64
GRPC_API := lib/events
BUILDBOX_TAG := teleport-grpc-buildbox:0.0.1

# buildbox builds docker buildbox image used to compile binaries and generate GRPc stuff
.PHONY: buildbox
buildbox:
	cd build.assets/grpc && docker build \
          --build-arg PROTOC_VER=$(PROTOC_VER) \
          --build-arg GOGO_PROTO_TAG=$(GOGO_PROTO_TAG) \
          --build-arg GRPC_GATEWAY_TAG=$(GRPC_GATEWAY_TAG) \
          --build-arg PLATFORM=$(PLATFORM) \
          -t $(BUILDBOX_TAG) .

# proto generates GRPC defs from service definitions
.PHONY: grpc
grpc: buildbox
	docker run -v $(shell pwd):/go/src/github.com/gravitational/teleport $(BUILDBOX_TAG) make -C /go/src/github.com/gravitational/teleport buildbox-grpc

# proto generates GRPC stuff inside buildbox
.PHONY: buildbox-grpc
buildbox-grpc:
# standard GRPC output
	echo $$PROTO_INCLUDE
	cd $(GRPC_API) && protoc -I=.:$$PROTO_INCLUDE \
      --gofast_out=plugins=grpc:.\
    *.proto

.PHONY: goinstall
goinstall:
	go install $(BUILDFLAGS) \
		github.com/gravitational/teleport/tool/tsh \
		github.com/gravitational/teleport/tool/teleport \
		github.com/gravitational/teleport/tool/tctl

# make install will installs system-wide teleport 
.PHONY: install
install: build
	@echo "\n** Make sure to run 'make install' as root! **\n"
	cp -f $(BUILDDIR)/tctl      $(BINDIR)/
	cp -f $(BUILDDIR)/tsh       $(BINDIR)/
	cp -f $(BUILDDIR)/teleport  $(BINDIR)/
	mkdir -p $(DATADIR)
<|MERGE_RESOLUTION|>--- conflicted
+++ resolved
@@ -10,11 +10,7 @@
 # Naming convention:
 #	for stable releases we use "1.0.0" format
 #   for pre-releases, we use   "1.0.0-beta.2" format
-<<<<<<< HEAD
 VERSION=2.4.0-alpha.2
-=======
-VERSION=2.3.0
->>>>>>> 481ef940
 
 # These are standard autotools variables, don't change them please
 BUILDDIR ?= build
