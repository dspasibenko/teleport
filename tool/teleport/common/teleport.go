--- conflicted
+++ resolved
@@ -150,13 +150,8 @@
 		if err = config.Configure(&ccf, conf); err != nil {
 			utils.FatalError(err)
 		}
-<<<<<<< HEAD
 		if !dontStart {
-			log.Info(conf.DebugDumpToYAML())
-=======
-		if !testRun {
 			log.Debug(conf.DebugDumpToYAML())
->>>>>>> f7205061
 		}
 		if ccf.HTTPProfileEndpoint {
 			log.Warningf("http profile endpoint is deprecated, use gops instead")
